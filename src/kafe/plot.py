--- conflicted
+++ resolved
@@ -11,11 +11,7 @@
 mpl.use('Qt4AGG')    # use the Qt backend for mpl
 
 import matplotlib.pyplot as plt
-<<<<<<< HEAD
-from function_tools import derive_by_parameters, outer_product
-=======
 from function_tools import outer_product
->>>>>>> d704920d
 from numeric_tools import extract_statistical_errors
 
 from constants import G_PADDING_FACTOR_X, G_PADDING_FACTOR_Y, G_PLOT_POINTS
@@ -485,17 +481,11 @@
                 min(np.diag(current_fit.get_error_matrix()))
             )
             par_deriv_outer_prod = outer_product(
-<<<<<<< HEAD
-                derive_by_parameters(current_fit.fit_function, fval,
-                                     current_fit.current_param_values,
-                                     derivative_spacing)
-=======
                 current_fit.fit_function.derive_by_parameters(
                     fval,
                     derivative_spacing,
                     current_fit.current_parameter_values
                 )
->>>>>>> d704920d
             )
 
             tmp_sum = np.sum(
