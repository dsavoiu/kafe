--- conflicted
+++ resolved
@@ -5,10 +5,7 @@
 .. moduleauthor:: Daniel Savoiu <danielsavoiu@gmail.com>
 '''
 
-<<<<<<< HEAD
-=======
 from function_tools import FitFunction
->>>>>>> d704920d
 from numpy import exp, sqrt, pi
 from scipy.special import gamma
 
@@ -19,51 +16,33 @@
 # Constant Models
 
 
-<<<<<<< HEAD
-=======
 @FitFunction
->>>>>>> d704920d
 def constant_1par(x, constant=1.0):
     return constant
 
 # Linear Models
 
 
-<<<<<<< HEAD
-=======
 @FitFunction
->>>>>>> d704920d
 def linear_1par(x, slope=1.0):
     return slope * x
 
 
-<<<<<<< HEAD
-=======
 @FitFunction
->>>>>>> d704920d
 def linear_2par(x, slope=1.0, y_intercept=0.0):
     return slope * x + y_intercept
 
 
-<<<<<<< HEAD
-=======
 @FitFunction
->>>>>>> d704920d
 def linear_2par2(x, slope=1.0, x_offset=0.0):
     return slope * (x - x_offset)
 
 # Quadratic
 
 
-<<<<<<< HEAD
-def quadratic_1par(x, quad_coeff=1.0):
-    return quad_coeff * x**2
-
-=======
 @FitFunction
 def quadratic_1par(x, quad_coeff=1.0):
     return quad_coeff * x**2
->>>>>>> d704920d
 
 
 @FitFunction
@@ -76,15 +55,9 @@
     return quad_coeff * (x - x_offset) ** 2
 
 
-<<<<<<< HEAD
-def quadratic_3par(x, quad_coeff=1.0, lin_coeff=0.0, constant=0.0):
-    return quad_coeff * x**2 + lin_coeff * x + constant
-
-=======
 @FitFunction
 def quadratic_3par(x, quad_coeff=1.0, lin_coeff=0.0, constant=0.0):
     return quad_coeff * x**2 + lin_coeff * x + constant
->>>>>>> d704920d
 
 
 @FitFunction
@@ -94,15 +67,9 @@
 # Other Polynomials
 
 
-<<<<<<< HEAD
-def poly3(x, coeff3=1.0, coeff2=0.0, coeff1=0.0, coeff0=0.0):
-    return coeff3 * x**3 + coeff2 * x**2 + coeff1 * x + coeff0
-
-=======
 @FitFunction
 def poly3(x, coeff3=1.0, coeff2=0.0, coeff1=0.0, coeff0=0.0):
     return coeff3 * x**3 + coeff2 * x**2 + coeff1 * x + coeff0
->>>>>>> d704920d
 
 
 @FitFunction
@@ -110,10 +77,7 @@
     return coeff4 * x**4 + coeff3 * x**3 + coeff2 * x**2 + coeff1 * x + coeff0
 
 
-<<<<<<< HEAD
-=======
 @FitFunction
->>>>>>> d704920d
 def poly5(x, coeff5=1.0, coeff4=0.0, coeff3=0.0,
           coeff2=0.0, coeff1=0.0, coeff0=0.0):
     return coeff5 * x**5 + coeff4 * x**4 + coeff3 * x**3 + coeff2 * x**2 + \
@@ -124,34 +88,22 @@
 ######################
 
 
-<<<<<<< HEAD
-=======
 @FitFunction
->>>>>>> d704920d
 def exp_2par(x, growth=1.0, constant_factor=0.0):
     return exp(growth * x) * constant_factor
 
 
-<<<<<<< HEAD
-=======
 @FitFunction
->>>>>>> d704920d
 def exp_3par(x, growth=1.0, constant_factor=0.0, y_offset=0.0):
     return exp(growth * x) * constant_factor + y_offset
 
 
-<<<<<<< HEAD
-=======
 @FitFunction
->>>>>>> d704920d
 def exp_3par2(x, growth=1.0, constant_factor=0.0, x_offset=0.0):
     return exp(growth * (x - x_offset)) * constant_factor
 
 
-<<<<<<< HEAD
-=======
 @FitFunction
->>>>>>> d704920d
 def exp_4par(x, growth=1.0, constant_factor=0.0, x_offset=0.0, y_offset=0.0):
     return exp(growth * (x - x_offset)) * constant_factor + y_offset
 
@@ -161,17 +113,10 @@
 ###########################
 
 
-<<<<<<< HEAD
-def gauss(x, mean=0.0, sigma=1.0, scale=1.0):
-    return 1.0 * scale / (sigma * sqrt(2*pi)) * \
-        exp(-(x-mean)**2/(2 * sigma ** 2))
-
-=======
 @FitFunction
 def gauss(x, mean=0.0, sigma=1.0, scale=1.0):
     return 1.0 * scale / (sigma * sqrt(2*pi)) * \
         exp(-(x-mean)**2/(2 * sigma ** 2))
->>>>>>> d704920d
 
 
 @FitFunction
